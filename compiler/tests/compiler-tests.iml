--- conflicted
+++ resolved
@@ -50,11 +50,7 @@
     <orderEntry type="module-library">
       <library>
         <CLASSES>
-<<<<<<< HEAD
           <root url="jar://$MODULE_DIR$/../../ideaSDK/lib/idea_rt.jar!/" />
-=======
-          <root url="jar://$MODULE_DIR$/../../dependencies/idea/idea-for-compiler-test/openapi.jar!/" />
->>>>>>> 74091a12
         </CLASSES>
         <JAVADOC />
         <SOURCES />
@@ -63,11 +59,7 @@
     <orderEntry type="module-library">
       <library>
         <CLASSES>
-<<<<<<< HEAD
           <root url="jar://$MODULE_DIR$/../../ideaSDK/lib/openapi.jar!/" />
-=======
-          <root url="jar://$MODULE_DIR$/../../ideaSDK/core/asm-all.jar!/" />
->>>>>>> 74091a12
         </CLASSES>
         <JAVADOC />
         <SOURCES />
